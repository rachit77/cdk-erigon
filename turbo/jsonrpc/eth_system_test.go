--- conflicted
+++ resolved
@@ -11,7 +11,6 @@
 
 	"github.com/holiman/uint256"
 	libcommon "github.com/ledgerwatch/erigon-lib/common"
-	"github.com/ledgerwatch/erigon/eth/ethconfig"
 
 	"github.com/ledgerwatch/erigon/core"
 	"github.com/ledgerwatch/erigon/core/types"
@@ -44,11 +43,7 @@
 		t.Run(testCase.description, func(t *testing.T) {
 			m := createGasPriceTestKV(t, testCase.chainSize)
 			defer m.DB.Close()
-<<<<<<< HEAD
-			eth := NewEthAPI(newBaseApiForTest(m), m.DB, nil, nil, nil, 5000000, 100_000, &ethconfig.Defaults, false, 100_000, log.New())
-=======
 			eth := NewEthAPI(newBaseApiForTest(m), m.DB, nil, nil, nil, 5000000, 100_000, false, 100_000, 128, log.New())
->>>>>>> b29d1377
 
 			ctx := context.Background()
 			result, err := eth.GasPrice(ctx)
