package vm

import (
	"context"
	"encoding/json"
	"errors"
	"fmt"
	"math/big"
	"os"
	"strconv"
	"strings"
	"testing"

	"github.com/ledgerwatch/erigon-lib/chain"
	"github.com/ledgerwatch/erigon-lib/common"
	"github.com/ledgerwatch/erigon-lib/common/datadir"
	"github.com/ledgerwatch/erigon-lib/common/hexutil"
	"github.com/ledgerwatch/erigon-lib/kv"
	"github.com/ledgerwatch/erigon-lib/kv/memdb"
	"github.com/ledgerwatch/erigon/consensus/ethash/ethashcfg"
	"github.com/ledgerwatch/erigon/core"
	"github.com/ledgerwatch/erigon/core/rawdb"
	"github.com/ledgerwatch/erigon/core/state"
	"github.com/ledgerwatch/erigon/core/types"
	"github.com/ledgerwatch/erigon/core/vm"
	"github.com/ledgerwatch/erigon/core/vm/evmtypes"
	"github.com/ledgerwatch/erigon/eth/ethconsensusconfig"
	"github.com/ledgerwatch/erigon/node/nodecfg"
	"github.com/ledgerwatch/erigon/params"
	"github.com/ledgerwatch/erigon/polygon/heimdall"
	"github.com/ledgerwatch/erigon/turbo/services"
	"github.com/ledgerwatch/erigon/turbo/stages/mock"
	seq "github.com/ledgerwatch/erigon/zk/sequencer"
	"github.com/ledgerwatch/erigon/zk/tx"
	zktypes "github.com/ledgerwatch/erigon/zk/types"
	"github.com/ledgerwatch/erigon/zkevm/hex"
	"github.com/ledgerwatch/log/v3"
	"github.com/status-im/keycard-go/hexutils"
)

const root = "./testdata"
const transactionGasLimit = 30000000

var (
	noop = state.NewNoopWriter()
)

type vector struct {
	BatchL2Data        string `json:"batchL2Data"`
	BatchL2DataDecoded []byte
	Genesis            []struct {
		Address  string                      `json:"address"`
		Nonce    string                      `json:"nonce"`
		Balance  string                      `json:"balance"`
		PvtKey   string                      `json:"pvtKey"`
		ByteCode string                      `json:"bytecode"`
		Storage  map[common.Hash]common.Hash `json:"storage,omitempty"`
	} `json:"genesis"`
	VirtualCounters struct {
		Steps    int `json:"steps"`
		Arith    int `json:"arith"`
		Binary   int `json:"binary"`
		MemAlign int `json:"memAlign"`
		Keccaks  int `json:"keccaks"`
		Padding  int `json:"padding"`
		Poseidon int `json:"poseidon"`
		Sha256   int `json:"sha256"`
	} `json:"virtualCounters"`
	SequencerAddress string `json:"sequencerAddress"`
	ChainId          int64  `json:"chainID"`
	ForkId           uint64 `json:"forkID"`
	ExpectedOldRoot  string `json:"expectedOldRoot"`
	ExpectedNewRoot  string `json:"expectedNewRoot"`
	SmtDepths        []int  `json:"smtDepths"`
	Txs              [2]struct {
		Type           int    `json:"type"`
		DeltaTimestamp string `json:"deltaTimestamp"`
		L1Info         *struct {
			GlobalExitRoot string `json:"globalExitRoot"`
			BlockHash      string `json:"blockHash"`
			Timestamp      string `json:"timestamp"`
		} `json:"l1Info"`
	} `json:"txs"`
}

func Test_RunTestVectors(t *testing.T) {
	// we need to ensure we're running in a sequencer context to wrap the jump table
	os.Setenv(seq.SEQUENCER_ENV_KEY, "1")
	defer os.Setenv(seq.SEQUENCER_ENV_KEY, "0")

	m := mock.Mock(t)
	blockReader, _ := m.BlocksIO()

	files, err := os.ReadDir(root)
	if err != nil {
		t.Fatal(err)
	}

	var tests []vector
	var fileNames []string

	for _, file := range files {
		var inner []vector
		contents, err := os.ReadFile(fmt.Sprintf("%s/%s", root, file.Name()))
		if err != nil {
			t.Fatal(err)
		}

		if err = json.Unmarshal(contents, &inner); err != nil {
			t.Fatal(err)
		}
		for i := len(inner) - 1; i >= 0; i-- {
			fileNames = append(fileNames, file.Name())
		}
		tests = append(tests, inner...)
	}

	for idx, test := range tests {
		t.Run(fileNames[idx], func(t *testing.T) {
			runTest(t, blockReader, test, err, fileNames[idx], idx)
		})
	}
}

func runTest(t *testing.T, blockReader services.FullBlockReader, test vector, err error, fileName string, idx int) {
	test.BatchL2DataDecoded, err = hex.DecodeHex(test.BatchL2Data)
	if err != nil {
		t.Fatal(err)
	}

	decodedBlocks, err := tx.DecodeBatchL2Blocks(test.BatchL2DataDecoded, test.ForkId)
	if err != nil {
		t.Fatal(err)
	}
	if len(decodedBlocks) == 0 {
		fmt.Printf("found no blocks in file %s", fileName)
	}
	for _, block := range decodedBlocks {
		if len(block.Transactions) == 0 {
			fmt.Printf("found no transactions in file %s", fileName)
		}
	}

	db, tx := memdb.NewTestTx(t)
	defer db.Close()
	defer tx.Rollback()

	for _, table := range kv.ChaindataTables {
		if err = tx.CreateBucket(table); err != nil {
			t.Fatal(err)
		}
	}

	genesisAccounts := map[common.Address]types.GenesisAccount{}

	for _, g := range test.Genesis {
		addr := common.HexToAddress(g.Address)
		key, err := hex.DecodeHex(g.PvtKey)
		if err != nil {
			t.Fatal(err)
		}
		nonce, err := strconv.ParseUint(g.Nonce, 10, 64)
		if err != nil {
			t.Fatal(err)
		}
		balance, ok := new(big.Int).SetString(g.Balance, 10)
		if !ok {
			t.Fatal(errors.New("could not parse balance"))
		}
		code, err := hex.DecodeHex(g.ByteCode)
		if err != nil {
			t.Fatal(err)
		}
		acc := types.GenesisAccount{
			Balance:    balance,
			Nonce:      nonce,
			PrivateKey: key,
			Code:       code,
			Storage:    g.Storage,
		}
		genesisAccounts[addr] = acc
	}

	genesis := &types.Genesis{
		Alloc: genesisAccounts,
		Config: &chain.Config{
			ChainID: big.NewInt(test.ChainId),
		},
	}

	genesisBlock, _, sparseTree, err := core.WriteGenesisState(genesis, tx, fmt.Sprintf("%s/temp-%v", os.TempDir(), idx), log.New())
	if err != nil {
		t.Fatal(err)
	}
	smtDepth := sparseTree.GetDepth()
	for len(test.SmtDepths) < len(decodedBlocks) {
		test.SmtDepths = append(test.SmtDepths, smtDepth)
	}
	if len(test.SmtDepths) == 0 {
		test.SmtDepths = append(test.SmtDepths, smtDepth)
	}

	genesisRoot := genesisBlock.Root()
	expectedGenesisRoot := common.HexToHash(test.ExpectedOldRoot)
	if genesisRoot != expectedGenesisRoot {
		t.Fatal("genesis root did not match expected")
	}

	sequencer := common.HexToAddress(test.SequencerAddress)

	header := &types.Header{
		Number:     big.NewInt(1),
		Difficulty: big.NewInt(0),
	}
	getHeader := func(hash common.Hash, number uint64) *types.Header { return rawdb.ReadHeader(tx, hash, number) }
	blockHashFunc := core.GetHashFn(header, getHeader)

	chainConfig := params.ChainConfigByChainName("hermez-dev")
	chainConfig.ChainID = big.NewInt(test.ChainId)

	ethashCfg := &ethashcfg.Config{
		CachesInMem:      1,
		CachesLockMmap:   true,
		DatasetDir:       "./dataset",
		DatasetsInMem:    1,
		DatasetsOnDisk:   1,
		DatasetsLockMmap: true,
		PowMode:          ethashcfg.ModeFake,
		NotifyFull:       false,
		Log:              nil,
	}

	logger := log.New()
	engine := ethconsensusconfig.CreateConsensusEngine(context.Background(), &nodecfg.Config{Dirs: datadir.New("./datadir")}, chainConfig, ethashCfg, []string{}, true, heimdall.NewHeimdallClient("", logger), true, blockReader, db.ReadOnly(), logger)

	vmCfg := vm.ZkConfig{
		Config: vm.Config{
			Debug:         false,
			Tracer:        nil,
			NoRecursion:   false,
			NoBaseFee:     false,
			SkipAnalysis:  false,
			TraceJumpDest: false,
			NoReceipts:    false,
			ReadOnly:      false,
			StatelessExec: false,
			RestoreState:  false,
			ExtraEips:     nil,
		},
	}

	stateReader := state.NewPlainStateReader(tx)
	ibs := state.New(stateReader)

	if test.Txs[0].Type == 11 {
		parentRoot := common.Hash{}
		deltaTimestamp, _ := strconv.ParseUint(test.Txs[0].DeltaTimestamp, 10, 64)
		ibs.PreExecuteStateSet(chainConfig, 1, deltaTimestamp, &parentRoot)

		// handle writing to the ger manager contract
		if test.Txs[0].L1Info != nil {
			timestamp, _ := strconv.ParseUint(test.Txs[0].L1Info.Timestamp, 10, 64)
			ger := string(test.Txs[0].L1Info.GlobalExitRoot)
			blockHash := string(test.Txs[0].L1Info.BlockHash)

			hexutil.Remove0xPrefixIfExists(&ger)
			hexutil.Remove0xPrefixIfExists(&blockHash)

			l1info := &zktypes.L1InfoTreeUpdate{
				GER:        common.BytesToHash(hexutils.HexToBytes(ger)),
				ParentHash: common.BytesToHash(hexutils.HexToBytes(blockHash)),
				Timestamp:  timestamp,
			}
			// first check if this ger has already been written
			l1BlockHash := ibs.ReadGerManagerL1BlockHash(l1info.GER)
			if l1BlockHash == (common.Hash{}) {
				// not in the contract so let's write it!
				ibs.WriteGerManagerL1BlockHash(l1info.GER, l1info.ParentHash)
			}
		}
	}

	batchCollector := vm.NewBatchCounterCollector(test.SmtDepths[0], uint16(test.ForkId), false)

	blockStarted := false
	for i, block := range decodedBlocks {
		for _, transaction := range block.Transactions {
			vmCfg.Config.SkipAnalysis = core.SkipAnalysis(chainConfig, header.Number.Uint64())

			blockContext := core.NewEVMBlockContext(header, blockHashFunc, engine, &sequencer, big.NewInt(0))

			if !blockStarted {
				overflow, err := batchCollector.StartNewBlock()
				if err != nil {
					t.Fatal(err)
				}
				if overflow {
					t.Fatal("unexpected overflow")
				}
				blockStarted = true
			}
			txCounters := vm.NewTransactionCounter(transaction, test.SmtDepths[i], false)
			overflow, err := batchCollector.AddNewTransactionCounters(txCounters)
			if err != nil {
				t.Fatal(err)
			}

			gasPool := new(core.GasPool).AddGas(transactionGasLimit)

			vmCfg.CounterCollector = txCounters.ExecutionCounters()

			evm := vm.NewZkEVM(blockContext, evmtypes.TxContext{}, ibs, chainConfig, vmCfg)

			_, result, err := core.ApplyTransaction_zkevm(
				chainConfig,
				engine,
				evm,
				gasPool,
				ibs,
				noop,
				header,
				transaction,
				&header.GasUsed,
<<<<<<< HEAD
				vmCfg,
				zktypes.EFFECTIVE_GAS_PRICE_PERCENTAGE_MAXIMUM)
=======
				zktypes.EFFECTIVE_GAS_PRICE_PERCENTAGE_MAXIMUM,
			)
>>>>>>> ff7f3512

			if err != nil {
				// this could be deliberate in the test so just move on and note it
				fmt.Println("err handling tx", err)
				continue
			}
			if overflow {
				t.Fatal("unexpected overflow")
			}

			if err = txCounters.ProcessTx(ibs, result.ReturnData); err != nil {
				t.Fatal(err)
			}
		}
	}

	combined, err := batchCollector.CombineCollectors()
	if err != nil {
		t.Fatal(err)
	}

	vc := test.VirtualCounters

	var errors []string
	if vc.Keccaks != combined[vm.K].Used() {
		errors = append(errors, fmt.Sprintf("K=%v:%v", combined[vm.K].Used(), vc.Keccaks))
	}
	if vc.Arith != combined[vm.A].Used() {
		errors = append(errors, fmt.Sprintf("A=%v:%v", combined[vm.A].Used(), vc.Arith))
	}
	if vc.Binary != combined[vm.B].Used() {
		errors = append(errors, fmt.Sprintf("B=%v:%v", combined[vm.B].Used(), vc.Binary))
	}
	if vc.Padding != combined[vm.D].Used() {
		errors = append(errors, fmt.Sprintf("D=%v:%v", combined[vm.D].Used(), vc.Padding))
	}
	if vc.Sha256 != combined[vm.SHA].Used() {
		errors = append(errors, fmt.Sprintf("SHA=%v:%v", combined[vm.SHA].Used(), vc.Sha256))
	}
	if vc.MemAlign != combined[vm.M].Used() {
		errors = append(errors, fmt.Sprintf("M=%v:%v", combined[vm.M].Used(), vc.MemAlign))
	}
	if vc.Poseidon != combined[vm.P].Used() {
		errors = append(errors, fmt.Sprintf("P=%v:%v", combined[vm.P].Used(), vc.Poseidon))
	}
	if vc.Steps != combined[vm.S].Used() {
		errors = append(errors, fmt.Sprintf("S=%v:%v", combined[vm.S].Used(), vc.Steps))
	}
	if len(errors) > 0 {
		t.Errorf("counter mismath in file %s: %s \n", fileName, strings.Join(errors, " "))
	}
}<|MERGE_RESOLUTION|>--- conflicted
+++ resolved
@@ -287,7 +287,7 @@
 		for _, transaction := range block.Transactions {
 			vmCfg.Config.SkipAnalysis = core.SkipAnalysis(chainConfig, header.Number.Uint64())
 
-			blockContext := core.NewEVMBlockContext(header, blockHashFunc, engine, &sequencer, big.NewInt(0))
+			blockContext := core.NewEVMBlockContext(header, blockHashFunc, engine, &sequencer)
 
 			if !blockStarted {
 				overflow, err := batchCollector.StartNewBlock()
@@ -321,13 +321,8 @@
 				header,
 				transaction,
 				&header.GasUsed,
-<<<<<<< HEAD
-				vmCfg,
-				zktypes.EFFECTIVE_GAS_PRICE_PERCENTAGE_MAXIMUM)
-=======
 				zktypes.EFFECTIVE_GAS_PRICE_PERCENTAGE_MAXIMUM,
 			)
->>>>>>> ff7f3512
 
 			if err != nil {
 				// this could be deliberate in the test so just move on and note it
