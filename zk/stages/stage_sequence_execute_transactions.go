--- conflicted
+++ resolved
@@ -31,11 +31,7 @@
 
 	if err := cfg.txPoolDb.View(ctx, func(poolTx kv.Tx) error {
 		slots := types2.TxsRlp{}
-<<<<<<< HEAD
-		if _, _, err = cfg.txPool.YieldBest(cfg.yieldSize, &slots, poolTx, executionAt, gasLimit, 0, alreadyYielded); err != nil {
-=======
-		if allConditionsOk, _, err = cfg.txPool.YieldBest(cfg.yieldSize, &slots, poolTx, executionAt, gasLimit, alreadyYielded); err != nil {
->>>>>>> 344e4bc4
+		if allConditionsOk, _, err = cfg.txPool.YieldBest(cfg.yieldSize, &slots, poolTx, executionAt, gasLimit, 0, alreadyYielded); err != nil {
 			return err
 		}
 		yieldedTxs, err := extractTransactionsFromSlot(&slots)
