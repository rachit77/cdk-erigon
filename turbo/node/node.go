--- conflicted
+++ resolved
@@ -2,14 +2,11 @@
 package node
 
 import (
-<<<<<<< HEAD
-	"github.com/gateway-fm/cdk-erigon-lib/kv"
-=======
 	"context"
+	"strings"
 
 	"github.com/ledgerwatch/erigon-lib/chain/networkname"
 	"github.com/ledgerwatch/erigon-lib/kv"
->>>>>>> fcad3a03
 	"github.com/ledgerwatch/log/v3"
 	"github.com/urfave/cli/v2"
 
@@ -20,7 +17,6 @@
 	"github.com/ledgerwatch/erigon/node/nodecfg"
 	"github.com/ledgerwatch/erigon/params"
 	erigoncli "github.com/ledgerwatch/erigon/turbo/cli"
-	"strings"
 )
 
 // ErigonNode represents a single node, that runs sync and p2p network.
@@ -72,59 +68,34 @@
 func NewNodConfigUrfave(ctx *cli.Context, logger log.Logger) *nodecfg.Config {
 	// If we're running a known preset, log it for convenience.
 	chain := ctx.String(utils.ChainFlag.Name)
-<<<<<<< HEAD
 
 	if strings.HasPrefix(chain, "dynamic") {
 		log.Info("Starting Erigon on dynamic chain", "chain", chain)
 	} else {
-
 		switch chain {
+		case networkname.HoleskyChainName:
+			logger.Info("Starting Erigon on Holesky testnet...")
 		case networkname.SepoliaChainName:
-			log.Info("Starting Erigon on Sepolia testnet...")
-		case networkname.RinkebyChainName:
-			log.Info("Starting Erigon on Rinkeby testnet...")
+			logger.Info("Starting Erigon on Sepolia testnet...")
 		case networkname.GoerliChainName:
-			log.Info("Starting Erigon on Görli testnet...")
+			logger.Info("Starting Erigon on Görli testnet...")
 		case networkname.DevChainName:
-			log.Info("Starting Erigon in ephemeral dev mode...")
+			logger.Info("Starting Erigon in ephemeral dev mode...")
 		case networkname.MumbaiChainName:
-			log.Info("Starting Erigon on Mumbai testnet...")
+			logger.Info("Starting Erigon on Mumbai testnet...")
+		case networkname.AmoyChainName:
+			logger.Info("Starting Erigon on Amoy testnet...")
 		case networkname.BorMainnetChainName:
-			log.Info("Starting Erigon on Bor Mainnet...")
+			logger.Info("Starting Erigon on Bor Mainnet...")
 		case networkname.BorDevnetChainName:
-			log.Info("Starting Erigon on Bor Devnet...")
+			logger.Info("Starting Erigon on Bor Devnet...")
 		case "", networkname.MainnetChainName:
 			if !ctx.IsSet(utils.NetworkIdFlag.Name) {
-				log.Info("Starting Erigon on Ethereum mainnet...")
+				logger.Info("Starting Erigon on Ethereum mainnet...")
 			}
 		default:
-			log.Info("Starting Erigon on", "devnet", chain)
+			logger.Info("Starting Erigon on", "devnet", chain)
 		}
-=======
-	switch chain {
-	case networkname.HoleskyChainName:
-		logger.Info("Starting Erigon on Holesky testnet...")
-	case networkname.SepoliaChainName:
-		logger.Info("Starting Erigon on Sepolia testnet...")
-	case networkname.GoerliChainName:
-		logger.Info("Starting Erigon on Görli testnet...")
-	case networkname.DevChainName:
-		logger.Info("Starting Erigon in ephemeral dev mode...")
-	case networkname.MumbaiChainName:
-		logger.Info("Starting Erigon on Mumbai testnet...")
-	case networkname.AmoyChainName:
-		logger.Info("Starting Erigon on Amoy testnet...")
-	case networkname.BorMainnetChainName:
-		logger.Info("Starting Erigon on Bor Mainnet...")
-	case networkname.BorDevnetChainName:
-		logger.Info("Starting Erigon on Bor Devnet...")
-	case "", networkname.MainnetChainName:
-		if !ctx.IsSet(utils.NetworkIdFlag.Name) {
-			logger.Info("Starting Erigon on Ethereum mainnet...")
-		}
-	default:
-		logger.Info("Starting Erigon on", "devnet", chain)
->>>>>>> fcad3a03
 	}
 
 	nodeConfig := NewNodeConfig()
@@ -132,18 +103,11 @@
 	erigoncli.ApplyFlagsForNodeConfig(ctx, nodeConfig, logger)
 	return nodeConfig
 }
-<<<<<<< HEAD
-func NewEthConfigUrfave(ctx *cli.Context, nodeConfig *nodecfg.Config) *ethconfig.Config {
-	ethConfig := &ethconfig.Defaults
-	utils.SetEthConfig(ctx, nodeConfig, ethConfig)
-	erigoncli.ApplyFlagsForEthConfig(ctx, ethConfig)
-	erigoncli.ApplyFlagsForZkConfig(ctx, ethConfig)
-=======
 func NewEthConfigUrfave(ctx *cli.Context, nodeConfig *nodecfg.Config, logger log.Logger) *ethconfig.Config {
 	ethConfig := ethconfig.Defaults // Needs to be a copy, not pointer
 	utils.SetEthConfig(ctx, nodeConfig, &ethConfig, logger)
 	erigoncli.ApplyFlagsForEthConfig(ctx, &ethConfig, logger)
->>>>>>> fcad3a03
+	erigoncli.ApplyFlagsForZkConfig(ctx, &ethConfig)
 
 	return &ethConfig
 }
