package stages

import (
	"context"
	"fmt"
	"time"

	"github.com/ledgerwatch/erigon-lib/common"
	"github.com/ledgerwatch/erigon-lib/kv"
	"github.com/ledgerwatch/log/v3"

	mapset "github.com/deckarep/golang-set/v2"
	"github.com/ledgerwatch/erigon/common/math"
	"github.com/ledgerwatch/erigon/core"
	"github.com/ledgerwatch/erigon/core/rawdb"
	"github.com/ledgerwatch/erigon/core/state"
	"github.com/ledgerwatch/erigon/core/types"
	"github.com/ledgerwatch/erigon/core/vm"
	"github.com/ledgerwatch/erigon/eth/stagedsync"
	"github.com/ledgerwatch/erigon/eth/stagedsync/stages"
	"github.com/ledgerwatch/erigon/zk"
	"github.com/ledgerwatch/erigon/zk/datastream/server"
	"github.com/ledgerwatch/erigon/zk/l1_data"
	zktx "github.com/ledgerwatch/erigon/zk/tx"
	"github.com/ledgerwatch/erigon/zk/utils"
)

var SpecialZeroIndexHash = common.HexToHash("0x27AE5BA08D7291C96C8CBDDCC148BF48A6D68C7974B94356F53754EF6171D757")

func SpawnSequencingStage(
	s *stagedsync.StageState,
	u stagedsync.Unwinder,
	tx kv.RwTx,
	ctx context.Context,
	cfg SequenceBlockCfg,
<<<<<<< HEAD
	initialCycle bool,
=======
	quiet bool,
>>>>>>> f65b1213
) (err error) {
	logPrefix := s.LogPrefix()
	log.Info(fmt.Sprintf("[%s] Starting sequencing stage", logPrefix))
	defer log.Info(fmt.Sprintf("[%s] Finished sequencing stage", logPrefix))

	freshTx := tx == nil
	if freshTx {
		tx, err = cfg.db.BeginRw(ctx)
		if err != nil {
			return err
		}
		defer tx.Rollback()
	}

	sdb := newStageDb(tx)

	l1Recovery := cfg.zk.L1SyncStartBlock > 0

	executionAt, err := s.ExecutionAt(tx)
	if err != nil {
		return err
	}

	lastBatch, err := stages.GetStageProgress(tx, stages.HighestSeenBatchNumber)
	if err != nil {
		return err
	}

	isLastBatchFinished, err := sdb.hermezDb.GetIsBatchFullyProcessed(lastBatch)
	if err != nil {
		return err
	}

	forkId, err := prepareForkId(lastBatch, executionAt, sdb.hermezDb)
	if err != nil {
		return err
	}

	getHeader := func(hash common.Hash, number uint64) *types.Header { return rawdb.ReadHeader(sdb.tx, hash, number) }
	hasExecutorForThisBatch := isLastBatchFinished && cfg.zk.HasExecutors()
	datastreamServer := server.NewDataStreamServer(cfg.stream, cfg.chainConfig.ChainID.Uint64())

	// injected batch
	if executionAt == 0 {
		// set the block height for the fork we're running at to ensure contract interactions are correct
		if err = utils.RecoverySetBlockConfigForks(1, forkId, cfg.chainConfig, logPrefix); err != nil {
			return err
		}

		header, parentBlock, err := prepareHeader(tx, executionAt, math.MaxUint64, math.MaxUint64, forkId, cfg.zk.AddressSequencer)
		if err != nil {
			return err
		}

		getHashFn := core.GetHashFn(header, getHeader)
		blockContext := core.NewEVMBlockContext(header, getHashFn, cfg.engine, &cfg.zk.AddressSequencer)

		if err = processInjectedInitialBatch(ctx, cfg, s, sdb, forkId, header, parentBlock, &blockContext); err != nil {
			return err
		}

		// write the batch directly to the stream
		if err = datastreamServer.WriteBlocksToStream(tx, sdb.hermezDb.HermezDbReader, injectedBatchBlockNumber, injectedBatchBlockNumber, logPrefix); err != nil {
			return err
		}

		if err = sdb.hermezDb.WriteIsBatchFullyProcessed(injectedBatchBatchNumber); err != nil {
			return err
		}

		if freshTx {
			if err = tx.Commit(); err != nil {
				return err
			}
		}

		return nil
	}

	if err := utils.UpdateZkEVMBlockCfg(cfg.chainConfig, sdb.hermezDb, logPrefix); err != nil {
		return err
	}

	var header *types.Header
	var parentBlock *types.Block

	var addedTransactions []types.Transaction
	var addedReceipts []*types.Receipt
	var clonedBatchCounters *vm.BatchCounterCollector

	var decodedBlock zktx.DecodedBatchL2Data
	var deltaTimestamp uint64 = math.MaxUint64
	var blockTransactions []types.Transaction
	var l1EffectiveGases, effectiveGases []uint8

	batchTicker := time.NewTicker(cfg.zk.SequencerBatchSealTime)
	defer batchTicker.Stop()
	nonEmptyBatchTimer := time.NewTicker(cfg.zk.SequencerNonEmptyBatchSealTime)
	defer nonEmptyBatchTimer.Stop()

	hasAnyTransactionsInThisBatch := false

	thisBatch := lastBatch
	// if last batch finished - start a new one
	if isLastBatchFinished {
		thisBatch++
	}

	var intermediateUsedCounters *vm.Counters
	if !isLastBatchFinished {
		intermediateCountersMap, found, err := sdb.hermezDb.GetBatchCounters(lastBatch)
		if err != nil {
			return err
		}
		if !found {
			return fmt.Errorf("intermediate counters not found for batch %d", lastBatch)
		}

		intermediateUsedCounters = vm.NewCountersFromUsedMap(intermediateCountersMap)
	}

	batchCounters := vm.NewBatchCounterCollector(sdb.smt.GetDepth(), uint16(forkId), cfg.zk.VirtualCountersSmtReduction, cfg.zk.ShouldCountersBeUnlimited(l1Recovery), intermediateUsedCounters)
	runLoopBlocks := true
	lastStartedBn := executionAt - 1
	yielded := mapset.NewSet[[32]byte]()

	nextBatchData := l1_data.DecodedL1Data{
		Coinbase:        cfg.zk.AddressSequencer,
		IsWorkRemaining: true,
	}

	decodedBlocksSize := uint64(0)
	limboHeaderTimestamp, limboTxHash := cfg.txPool.GetLimboTxHash(thisBatch)
	limboRecovery := limboTxHash != nil
	isAnyRecovery := l1Recovery || limboRecovery

	// if not limbo set the limboHeaderTimestamp to the "default" value for "prepareHeader" function
	if !limboRecovery {
		limboHeaderTimestamp = math.MaxUint64
	}

	if l1Recovery {
		if cfg.zk.L1SyncStopBatch > 0 && thisBatch > cfg.zk.L1SyncStopBatch {
			log.Info(fmt.Sprintf("[%s] L1 recovery has completed!", logPrefix), "batch", thisBatch)
			time.Sleep(1 * time.Second)
			return nil
		}

		// let's check if we have any L1 data to recover
		nextBatchData, err = l1_data.BreakDownL1DataByBatch(thisBatch, forkId, sdb.hermezDb.HermezDbReader)
		if err != nil {
			return err
		}

		decodedBlocksSize = uint64(len(nextBatchData.DecodedData))
		if decodedBlocksSize == 0 {
			log.Info(fmt.Sprintf("[%s] L1 recovery has completed!", logPrefix), "batch", thisBatch)
			time.Sleep(1 * time.Second)
			return nil
		}

		// now look up the index associated with this info root
		var infoTreeIndex uint64
		if nextBatchData.L1InfoRoot == SpecialZeroIndexHash {
			infoTreeIndex = 0
		} else {
			found := false
			infoTreeIndex, found, err = sdb.hermezDb.GetL1InfoTreeIndexByRoot(nextBatchData.L1InfoRoot)
			if err != nil {
				return err
			}
			if !found {
				return fmt.Errorf("could not find L1 info tree index for root %s", nextBatchData.L1InfoRoot.String())
			}
		}

		// now let's detect a bad batch and skip it if we have to
		currentBlock, err := rawdb.ReadBlockByNumber(sdb.tx, executionAt)
		if err != nil {
			return err
		}
		badBatch, err := checkForBadBatch(thisBatch, sdb.hermezDb, currentBlock.Time(), infoTreeIndex, nextBatchData.LimitTimestamp, nextBatchData.DecodedData)
		if err != nil {
			return err
		}

		if badBatch {
			log.Info(fmt.Sprintf("[%s] Skipping bad batch %d...", logPrefix, thisBatch))
			// store the fact that this batch was invalid during recovery - will be used for the stream later
			if err = sdb.hermezDb.WriteInvalidBatch(thisBatch); err != nil {
				return err
			}
			if err = stages.SaveStageProgress(tx, stages.HighestSeenBatchNumber, thisBatch); err != nil {
				return err
			}
			if err = sdb.hermezDb.WriteForkId(thisBatch, forkId); err != nil {
				return err
			}
			if freshTx {
				if err = tx.Commit(); err != nil {
					return err
				}
			}
			return nil
		}
	}

	if isLastBatchFinished {
		log.Info(fmt.Sprintf("[%s] Starting batch %d...", logPrefix, thisBatch))
	} else {
		log.Info(fmt.Sprintf("[%s] Continuing unfinished batch %d from block %d", logPrefix, thisBatch, executionAt))
	}

	blockDataSizeChecker := NewBlockDataChecker()

	prevHeader := rawdb.ReadHeaderByNumber(tx, executionAt)
	batchDataOverflow := false

	var block *types.Block
	var thisBlockNumber uint64
	for blockNumber := executionAt; runLoopBlocks; blockNumber++ {
		if l1Recovery {
			decodedBlocksIndex := blockNumber - executionAt
			if decodedBlocksIndex == decodedBlocksSize {
				runLoopBlocks = false
				break
			}

			decodedBlock = nextBatchData.DecodedData[decodedBlocksIndex]
			deltaTimestamp = uint64(decodedBlock.DeltaTimestamp)
			l1EffectiveGases = decodedBlock.EffectiveGasPricePercentages
			blockTransactions = decodedBlock.Transactions
		}

		l1InfoIndex, err := sdb.hermezDb.GetBlockL1InfoTreeIndex(lastStartedBn)
		if err != nil {
			return err
		}

		log.Info(fmt.Sprintf("[%s] Starting block %d...", logPrefix, blockNumber+1))

		reRunBlockAfterOverflow := blockNumber == lastStartedBn
		lastStartedBn = blockNumber

		if !reRunBlockAfterOverflow {
			clonedBatchCounters = batchCounters.Clone()
			addedTransactions = []types.Transaction{}
			addedReceipts = []*types.Receipt{}
			effectiveGases = []uint8{}
			header, parentBlock, err = prepareHeader(tx, blockNumber, deltaTimestamp, limboHeaderTimestamp, forkId, nextBatchData.Coinbase)
			if err != nil {
				return err
			}

			// run this only once the first time, do not add it on rerun
			if batchDataOverflow = blockDataSizeChecker.AddBlockStartData(uint16(forkId), uint32(prevHeader.Time-header.Time), uint32(l1InfoIndex)); batchDataOverflow {
				log.Info(fmt.Sprintf("[%s] BatchL2Data limit reached. Stopping.", logPrefix), "blockNumber", blockNumber)
				break
			}
		} else {
			batchCounters = clonedBatchCounters

			// create a copy of the header otherwise the executor will return "state root mismatch error"
			header = &types.Header{
				ParentHash: header.ParentHash,
				Coinbase:   header.Coinbase,
				Difficulty: header.Difficulty,
				Number:     header.Number,
				GasLimit:   header.GasLimit,
				Time:       header.Time,
			}
		}

		overflowOnNewBlock, err := batchCounters.StartNewBlock(l1InfoIndex != 0)
		if err != nil {
			return err
		}
		if !isAnyRecovery && overflowOnNewBlock {
			break
		}

		thisBlockNumber = header.Number.Uint64()

		infoTreeIndexProgress, l1TreeUpdate, l1TreeUpdateIndex, l1BlockHash, ger, shouldWriteGerToContract, err := prepareL1AndInfoTreeRelatedStuff(sdb, &decodedBlock, l1Recovery, header.Time)
		if err != nil {
			return err
		}

		ibs := state.New(sdb.stateReader)
		getHashFn := core.GetHashFn(header, getHeader)
		blockContext := core.NewEVMBlockContext(header, getHashFn, cfg.engine, &cfg.zk.AddressSequencer)

		parentRoot := parentBlock.Root()
		if err = handleStateForNewBlockStarting(
			cfg.chainConfig,
			sdb.hermezDb,
			ibs,
			thisBlockNumber,
			thisBatch,
			header.Time,
			&parentRoot,
			l1TreeUpdate,
			shouldWriteGerToContract,
		); err != nil {
			return err
		}

		if !reRunBlockAfterOverflow {
			// start waiting for a new transaction to arrive
			if !isAnyRecovery {
				log.Info(fmt.Sprintf("[%s] Waiting for txs from the pool...", logPrefix))
			}

			// we don't care about defer order here we just need to make sure the tickers are stopped to
			// avoid a leak
			logTicker := time.NewTicker(10 * time.Second)
			defer logTicker.Stop()
			blockTicker := time.NewTicker(cfg.zk.SequencerBlockSealTime)
			defer blockTicker.Stop()
			reRunBlock := false
			overflow := false
			// start to wait for transactions to come in from the pool and attempt to add them to the current batch.  Once we detect a counter
			// overflow we revert the IBS back to the previous snapshot and don't add the transaction/receipt to the collection that will
			// end up in the finalised block
		LOOP_TRANSACTIONS:
			for {
				select {
				case <-logTicker.C:
					if !isAnyRecovery {
						log.Info(fmt.Sprintf("[%s] Waiting some more for txs from the pool...", logPrefix))
					}
				case <-blockTicker.C:
					if !isAnyRecovery {
						break LOOP_TRANSACTIONS
					}
				case <-batchTicker.C:
					if !isAnyRecovery {
						runLoopBlocks = false
						break LOOP_TRANSACTIONS
					}
				case <-nonEmptyBatchTimer.C:
					if !isAnyRecovery && hasAnyTransactionsInThisBatch {
						runLoopBlocks = false
						break LOOP_TRANSACTIONS
					}
				default:
					if limboRecovery {
						cfg.txPool.LockFlusher()
						blockTransactions, err = getLimboTransaction(cfg, limboTxHash)
						if err != nil {
							cfg.txPool.UnlockFlusher()
							return err
						}
						cfg.txPool.UnlockFlusher()
					} else if !l1Recovery {
						cfg.txPool.LockFlusher()
						blockTransactions, err = getNextPoolTransactions(cfg, executionAt, forkId, yielded)
						if err != nil {
							cfg.txPool.UnlockFlusher()
							return err
						}
						cfg.txPool.UnlockFlusher()
					}

					var receipt *types.Receipt
					for i, transaction := range blockTransactions {
						var effectiveGas uint8

						if l1Recovery {
							effectiveGas = l1EffectiveGases[i]
						} else {
							effectiveGas = DeriveEffectiveGasPrice(cfg, transaction)
						}

						// run this only once the first time, do not add it on rerun
						if batchDataOverflow, err = blockDataSizeChecker.AddTransactionData(transaction, uint16(forkId), effectiveGas); err != nil {
							return err
						}

						if !batchDataOverflow {
							receipt, overflow, err = attemptAddTransaction(cfg, sdb, ibs, batchCounters, &blockContext, header, transaction, effectiveGas, l1Recovery, forkId, l1InfoIndex)
							if err != nil {
								if limboRecovery {
									panic("limbo transaction has already been executed once so they must not fail while re-executing")
								}

								// if we are in recovery just log the error as a warning.  If the data is on the L1 then we should consider it as confirmed.
								// The executor/prover would simply skip a TX with an invalid nonce for example so we don't need to worry about that here.
								if l1Recovery {
									log.Warn(fmt.Sprintf("[%s] error adding transaction to batch during recovery: %v", logPrefix, err),
										"hash", transaction.Hash(),
										"to", transaction.GetTo(),
									)
									continue
								}

								i++ // leave current tx in yielded set
								reRunBlock = true
							}
						} else {
							log.Info(fmt.Sprintf("[%s] BatchL2Data limit reached. Not adding last transaction", logPrefix), "txHash", transaction.Hash())
						}

						anyOverflow := overflow || batchDataOverflow

						if !reRunBlock && anyOverflow {
							if limboRecovery {
								panic("limbo transaction has already been executed once so they must not overflow counters while re-executing")
							}

							if !l1Recovery {
								log.Info(fmt.Sprintf("[%s] overflowed adding transaction to batch", logPrefix), "batch", thisBatch, "tx-hash", transaction.Hash(), "has any transactions in this batch", hasAnyTransactionsInThisBatch)
								/*
									There are two cases when overflow could occur.
									1. The block DOES not contains any transactions.
										In this case it means that a single tx overflow entire zk-counters.
										In this case we mark it so. Once marked it will be discarded from the tx-pool async (once the tx-pool process the creation of a new batch)
										NB: The tx SHOULD not be removed from yielded set, because if removed, it will be picked again on next block. That's why there is i++. It ensures that removing from yielded will start after the problematic tx
									2. The block contains transactions.
										In this case, we just have to remove the transaction that overflowed the zk-counters and all transactions after it, from the yielded set.
										This removal will ensure that these transaction could be added in the next block(s)
								*/
								if !hasAnyTransactionsInThisBatch {
									i++ // leave current tx in yielded set
									cfg.txPool.MarkForDiscardFromPendingBest(transaction.Hash())
									log.Trace(fmt.Sprintf("single transaction %s overflow counters", transaction.Hash()))
								}

								reRunBlock = true
							}
						}

						if reRunBlock {
							txSize := len(blockTransactions)
							for ; i < txSize; i++ {
								yielded.Remove(transaction.Hash())
							}
							break LOOP_TRANSACTIONS
						}

						addedTransactions = append(addedTransactions, transaction)
						addedReceipts = append(addedReceipts, receipt)
						effectiveGases = append(effectiveGases, effectiveGas)

						hasAnyTransactionsInThisBatch = true
						nonEmptyBatchTimer.Reset(cfg.zk.SequencerNonEmptyBatchSealTime)
					}

					if l1Recovery {
						// just go into the normal loop waiting for new transactions to signal that the recovery
						// has finished as far as it can go
						if len(blockTransactions) == 0 && !nextBatchData.IsWorkRemaining {
							log.Info(fmt.Sprintf("[%s] L1 recovery no more transactions to recover", logPrefix))
						}

						break LOOP_TRANSACTIONS
					}

					if limboRecovery {
						runLoopBlocks = false
						break LOOP_TRANSACTIONS
					}
				}
			}
			if reRunBlock {
				blockNumber-- // in order to trigger reRunBlockAfterOverflow check
				continue      // lets execute the same block again
			}
		} else {
			for idx, transaction := range addedTransactions {
				effectiveGas := effectiveGases[idx]
				receipt, innerOverflow, err := attemptAddTransaction(cfg, sdb, ibs, batchCounters, &blockContext, header, transaction, effectiveGas, false, forkId, l1InfoIndex)
				if err != nil {
					return err
				}
				if innerOverflow {
					// kill the node at this stage to prevent a batch being created that can't be proven
					panic(fmt.Sprintf("overflowed twice during execution while adding tx with index %d", idx))
				}
				addedReceipts[idx] = receipt
			}
			runLoopBlocks = false // close the batch because there are no counters left
		}

		if err = sdb.hermezDb.WriteBlockL1InfoTreeIndex(thisBlockNumber, l1TreeUpdateIndex); err != nil {
			return err
		}

		block, err = doFinishBlockAndUpdateState(ctx, cfg, s, sdb, ibs, header, parentBlock, forkId, thisBatch, ger, l1BlockHash, addedTransactions, addedReceipts, effectiveGases, infoTreeIndexProgress)
		if err != nil {
			return err
		}

		if limboRecovery {
			stateRoot := block.Root()
			cfg.txPool.UpdateLimboRootByTxHash(limboTxHash, &stateRoot)
			return fmt.Errorf("[%s] %w: %s = %s", s.LogPrefix(), zk.ErrLimboState, limboTxHash.Hex(), stateRoot.Hex())
		} else {
			log.Debug(fmt.Sprintf("[%s] state root at block %d = %s", s.LogPrefix(), thisBlockNumber, block.Root().Hex()))
		}

		for _, tx := range addedTransactions {
			log.Debug(fmt.Sprintf("[%s] Finish block %d with %s transaction", logPrefix, thisBlockNumber, tx.Hash().Hex()))
		}

		log.Info(fmt.Sprintf("[%s] Finish block %d with %d transactions...", logPrefix, thisBlockNumber, len(addedTransactions)))

		if !hasExecutorForThisBatch {
			// save counters midbatch
			// here they shouldn't add more to counters other than what they already have
			// because it would be later added twice
			counters := batchCounters.CombineCollectorsNoChanges(l1InfoIndex != 0)

			err = sdb.hermezDb.WriteBatchCounters(thisBatch, counters.UsedAsMap())
			if err != nil {
				return err
			}

			if err = datastreamServer.WriteBlockToStream(logPrefix, tx, sdb.hermezDb, thisBatch, lastBatch, thisBlockNumber); err != nil {
				return err
			}

			if err = tx.Commit(); err != nil {
				return err
			}
			tx, err = cfg.db.BeginRw(ctx)
			if err != nil {
				return err
			}
			// TODO: This creates stacked up deferrals
			defer tx.Rollback()
			sdb.SetTx(tx)

			lastBatch = thisBatch
		}
	}

	l1InfoIndex, err := sdb.hermezDb.GetBlockL1InfoTreeIndex(lastStartedBn)
	if err != nil {
		return err
	}

	counters, err := batchCounters.CombineCollectors(l1InfoIndex != 0)
	if err != nil {
		return err
	}

	log.Info(fmt.Sprintf("[%s] counters consumed", logPrefix), "batch", thisBatch, "counts", counters.UsedAsString())
	if err = sdb.hermezDb.WriteBatchCounters(thisBatch, counters.UsedAsMap()); err != nil {
		return err
	}

	if err = sdb.hermezDb.WriteIsBatchFullyProcessed(thisBatch); err != nil {
		return err
	}

	// Local Exit Root (ler): read s/c storage every batch to store the LER for the highest block in the batch
	ler, err := utils.GetBatchLocalExitRootFromSCStorage(thisBatch, sdb.hermezDb.HermezDbReader, tx)
	if err != nil {
		return err
	}
	// write ler to hermezdb
	if err = sdb.hermezDb.WriteLocalExitRootForBatchNo(thisBatch, ler); err != nil {
		return err
	}

	log.Info(fmt.Sprintf("[%s] Finish batch %d...", logPrefix, thisBatch))

	if !hasExecutorForThisBatch {
		if err = datastreamServer.WriteBatchEnd(logPrefix, tx, sdb.hermezDb, thisBatch, lastBatch, block.Root()); err != nil {
			return err
		}
	}

	if freshTx {
		if err = tx.Commit(); err != nil {
			return err
		}
	}

	return nil
}<|MERGE_RESOLUTION|>--- conflicted
+++ resolved
@@ -33,11 +33,6 @@
 	tx kv.RwTx,
 	ctx context.Context,
 	cfg SequenceBlockCfg,
-<<<<<<< HEAD
-	initialCycle bool,
-=======
-	quiet bool,
->>>>>>> f65b1213
 ) (err error) {
 	logPrefix := s.LogPrefix()
 	log.Info(fmt.Sprintf("[%s] Starting sequencing stage", logPrefix))
