--- conflicted
+++ resolved
@@ -25,7 +25,7 @@
 		return common.Hash{}, err
 	}
 	defer tx.Rollback()
-	cc, err := api.chainConfig(tx)
+	cc, err := api.chainConfig(ctx, tx)
 	if err != nil {
 		return common.Hash{}, err
 	}
@@ -64,11 +64,7 @@
 
 	defer tx.Rollback()
 
-<<<<<<< HEAD
-	cc, err = api.chainConfig(tx)
-=======
-	cc, err := api.chainConfig(ctx, tx)
->>>>>>> b29d1377
+	cc, err = api.chainConfig(ctx, tx)
 	if err != nil {
 		return common.Hash{}, err
 	}
