package commands

import (
	"github.com/spf13/cobra"

	"github.com/ledgerwatch/erigon/turbo/cli"

	"github.com/ledgerwatch/erigon/cmd/utils"
	"github.com/ledgerwatch/erigon/cmd/utils/flags"

	"github.com/ledgerwatch/erigon/eth/ethconfig"
)

var (
	chaindata                               string
	databaseVerbosity                       int
	referenceChaindata                      string
	block, pruneTo, unwind                  uint64
	unwindEvery                             uint64
	batchSizeStr                            string
	reset, warmup, noCommit                 bool
	resetPruneAt                            bool
	bucket                                  string
	datadirCli, datadirCompare, toChaindata string
	migration                               string
	integrityFast, integritySlow            bool
	file                                    string
	HeimdallURL                             string
	txtrace                                 bool // Whether to trace the execution (should only be used together with `block`)
	pruneFlag                               string
	pruneH, pruneR, pruneT, pruneC          uint64
	pruneHBefore, pruneRBefore              uint64
	pruneTBefore, pruneCBefore              uint64
	experiments                             []string
<<<<<<< HEAD
	unwindTypes                             []string
	chain                                   string // Which chain to use (mainnet, goerli, sepolia, etc.)
	outputCsvFile                           string
=======
	chain                                   string // Which chain to use (mainnet, rinkeby, goerli, etc.)
	config                                  string
>>>>>>> 4cf9ba73

	commitmentMode string
	commitmentTrie string
	commitmentFreq int
	startTxNum     uint64
	traceFromTx    uint64

	_forceSetHistoryV3    bool
	workers, reconWorkers uint64
)

func must(err error) {
	if err != nil {
		panic(err)
	}
}

func withConfig(cmd *cobra.Command) {
	cmd.Flags().StringVar(&config, "config", "", "yaml/toml config file location")
}

func withMining(cmd *cobra.Command) {
	cmd.Flags().Bool("mine", false, "Enable mining")
	cmd.Flags().StringArray("miner.notify", nil, "Comma separated HTTP URL list to notify of new work packages")
	cmd.Flags().Uint64("miner.gaslimit", ethconfig.Defaults.Miner.GasLimit, "Target gas limit for mined blocks")
	cmd.Flags().Int64("miner.gasprice", ethconfig.Defaults.Miner.GasPrice.Int64(), "Target gas price for mined blocks")
	cmd.Flags().String("miner.etherbase", "0", "Public address for block mining rewards (default = first account")
	cmd.Flags().String("miner.extradata", "", "Block extra data set by the miner (default = client version)")
	cmd.Flags().Duration("miner.recommit", ethconfig.Defaults.Miner.Recommit, "Time interval to recreate the block being mined")
	cmd.Flags().Bool("miner.noverify", false, "Disable remote sealing verification")
}

func withFile(cmd *cobra.Command) {
	cmd.Flags().StringVar(&file, "file", "", "path to file")
	must(cmd.MarkFlagFilename("file"))
	must(cmd.MarkFlagRequired("file"))
}

func withReferenceChaindata(cmd *cobra.Command) {
	cmd.Flags().StringVar(&referenceChaindata, "chaindata.reference", "", "path to the 2nd (reference/etalon) db")
	must(cmd.MarkFlagDirname("chaindata.reference"))
}

func withToChaindata(cmd *cobra.Command) {
	cmd.Flags().StringVar(&toChaindata, "chaindata.to", "", "target chaindata")
	must(cmd.MarkFlagDirname("chaindata.to"))
}

func withBlock(cmd *cobra.Command) {
	cmd.Flags().Uint64Var(&block, "block", 0, "block test at this block")
}

func withUnwind(cmd *cobra.Command) {
	cmd.Flags().Uint64Var(&unwind, "unwind", 0, "how much blocks unwind on each iteration")
}
func withNoCommit(cmd *cobra.Command) {
	cmd.Flags().BoolVar(&noCommit, "no-commit", false, "run everything in 1 transaction, but doesn't commit it")
}

func withPruneTo(cmd *cobra.Command) {
	cmd.Flags().Uint64Var(&pruneTo, "prune.to", 0, "how much blocks unwind on each iteration")
}

func withUnwindEvery(cmd *cobra.Command) {
	cmd.Flags().Uint64Var(&unwindEvery, "unwind.every", 0, "each iteration test will move forward `--unwind.every` blocks, then unwind `--unwind` blocks")
}

func withReset(cmd *cobra.Command) {
	cmd.Flags().BoolVar(&reset, "reset", false, "reset given stage")
	cmd.Flags().BoolVar(&warmup, "warmup", false, "warmup relevant tables by parallel random reads")
}

func withResetPruneAt(cmd *cobra.Command) {
	cmd.Flags().BoolVar(&resetPruneAt, "resetPruneAt", false, "reset prune_at to 0 for a given stage")
}

func withBucket(cmd *cobra.Command) {
	cmd.Flags().StringVar(&bucket, "bucket", "", "reset given stage")
}

func withDataDir2(cmd *cobra.Command) {
	// --datadir is required, but no --chain flag: read chainConfig from db instead
	cmd.Flags().StringVar(&datadirCli, utils.DataDirFlag.Name, "", utils.DataDirFlag.Usage)
	must(cmd.MarkFlagDirname(utils.DataDirFlag.Name))
	must(cmd.MarkFlagRequired(utils.DataDirFlag.Name))
	cmd.Flags().IntVar(&databaseVerbosity, "database.verbosity", 2, "Enabling internal db logs. Very high verbosity levels may require recompile db. Default: 2, means warning.")
}

func withDataDirCompare(cmd *cobra.Command) {
	DataDirCompareFlag := flags.DirectoryFlag{
		Name:  "datadir-compare",
		Usage: "Data directory for the database to compare with",
		Value: "",
	}
	cmd.Flags().StringVar(&datadirCompare, DataDirCompareFlag.Name, "", DataDirCompareFlag.Usage)
	must(cmd.MarkFlagDirname(DataDirCompareFlag.Name))
}

func withDataDir(cmd *cobra.Command) {
	cmd.Flags().StringVar(&datadirCli, "datadir", "", "data directory for temporary ELT files")
	must(cmd.MarkFlagRequired("datadir"))
	must(cmd.MarkFlagDirname("datadir"))

	cmd.Flags().StringVar(&chaindata, "chaindata", "", "path to the db")
	must(cmd.MarkFlagDirname("chaindata"))

	cmd.Flags().IntVar(&databaseVerbosity, "database.verbosity", 2, "Enabling internal db logs. Very high verbosity levels may require recompile db. Default: 2, means warning")
}

func withBatchSize(cmd *cobra.Command) {
	cmd.Flags().StringVar(&batchSizeStr, "batchSize", cli.BatchSizeFlag.Value, cli.BatchSizeFlag.Usage)
}

func withIntegrityChecks(cmd *cobra.Command) {
	cmd.Flags().BoolVar(&integritySlow, "integrity.slow", false, "enable slow data-integrity checks")
	cmd.Flags().BoolVar(&integrityFast, "integrity.fast", false, "enable fast data-integrity checks")
}

func withMigration(cmd *cobra.Command) {
	cmd.Flags().StringVar(&migration, "migration", "", "action to apply to given migration")
}

func withTxTrace(cmd *cobra.Command) {
	cmd.Flags().BoolVar(&txtrace, "txtrace", false, "enable tracing of transactions")
}

func withChain(cmd *cobra.Command) {
	cmd.Flags().StringVar(&chain, "chain", "mainnet", "pick a chain to assume (mainnet, sepolia, etc.)")
	must(cmd.MarkFlagRequired("chain"))
}

func withHeimdall(cmd *cobra.Command) {
	cmd.Flags().StringVar(&HeimdallURL, "bor.heimdall", "http://localhost:1317", "URL of Heimdall service")
}

func withWorkers(cmd *cobra.Command) {
	cmd.Flags().Uint64Var(&workers, "exec.workers", uint64(ethconfig.Defaults.Sync.ExecWorkerCount), "")
	cmd.Flags().Uint64Var(&reconWorkers, "recon.workers", uint64(ethconfig.Defaults.Sync.ReconWorkerCount), "")
}

func withStartTx(cmd *cobra.Command) {
	cmd.Flags().Uint64Var(&startTxNum, "tx", 0, "start processing from tx")
}

func withTraceFromTx(cmd *cobra.Command) {
	cmd.Flags().Uint64Var(&traceFromTx, "txtrace.from", 0, "start tracing from tx number")
}

func withOutputCsvFile(cmd *cobra.Command) {
	cmd.Flags().StringVar(&outputCsvFile, "output.csv.file", "", "location to output csv data")
}

func withCommitment(cmd *cobra.Command) {
	cmd.Flags().StringVar(&commitmentMode, "commitment.mode", "direct", "defines the way to calculate commitments: 'direct' mode reads from state directly, 'update' accumulate updates before commitment, 'off' actually disables commitment calculation")
	cmd.Flags().StringVar(&commitmentTrie, "commitment.trie", "hex", "hex - use Hex Patricia Hashed Trie for commitments, bin - use of binary patricia trie")
	cmd.Flags().IntVar(&commitmentFreq, "commitment.freq", 1000000, "how many blocks to skip between calculating commitment")
}<|MERGE_RESOLUTION|>--- conflicted
+++ resolved
@@ -32,14 +32,10 @@
 	pruneHBefore, pruneRBefore              uint64
 	pruneTBefore, pruneCBefore              uint64
 	experiments                             []string
-<<<<<<< HEAD
 	unwindTypes                             []string
 	chain                                   string // Which chain to use (mainnet, goerli, sepolia, etc.)
 	outputCsvFile                           string
-=======
-	chain                                   string // Which chain to use (mainnet, rinkeby, goerli, etc.)
 	config                                  string
->>>>>>> 4cf9ba73
 
 	commitmentMode string
 	commitmentTrie string
