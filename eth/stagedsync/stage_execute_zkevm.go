--- conflicted
+++ resolved
@@ -406,11 +406,7 @@
 	vmConfig.Tracer = callTracer
 
 	getHashFn := core.GetHashFn(block.Header(), getHeader)
-<<<<<<< HEAD
-	execRs, err := core.ExecuteBlockEphemerallyZk(cfg.chainConfig, &vmConfig, getHashFn, cfg.engine, block, stateReader, stateWriter, ChainReaderImpl{config: cfg.chainConfig, tx: tx, blockReader: cfg.blockReader}, getTracer, tx, roHermezDb)
-=======
 	execRs, err := core.ExecuteBlockEphemerallyZk(cfg.chainConfig, &vmConfig, getHashFn, cfg.engine, block, stateReader, stateWriter, ChainReaderImpl{config: cfg.chainConfig, tx: tx, blockReader: cfg.blockReader}, getTracer, roHermezDb, prevBlockRoot)
->>>>>>> ff7f3512
 	if err != nil {
 		return nil, err
 	}
