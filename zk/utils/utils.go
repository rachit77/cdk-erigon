package utils

import (
	"errors"
	"fmt"

<<<<<<< HEAD
	"github.com/ledgerwatch/erigon-lib/chain"
	libcommon "github.com/ledgerwatch/erigon-lib/common"
	"github.com/ledgerwatch/erigon-lib/kv"
=======
	libcommon "github.com/gateway-fm/cdk-erigon-lib/common"
	"github.com/gateway-fm/cdk-erigon-lib/kv"
	"github.com/ledgerwatch/erigon/chain"
>>>>>>> 3d0109ad
	"github.com/ledgerwatch/erigon/core/rawdb"
	"github.com/ledgerwatch/erigon/core/state"
	"github.com/ledgerwatch/erigon/core/systemcontracts"
	eritypes "github.com/ledgerwatch/erigon/core/types"
	"github.com/ledgerwatch/erigon/eth/stagedsync/stages"
	"github.com/ledgerwatch/erigon/zk/hermez_db"
	"github.com/ledgerwatch/erigon/zk/tx"
	"github.com/ledgerwatch/log/v3"
)

// if current sync is before verified batch - short circuit to verified batch, otherwise to enx of next batch
// if there is no new fully downloaded batch - do not short circuit
// returns (shouldShortCircuit, blockNumber, error)
func ShouldShortCircuitExecution(tx kv.RwTx, logPrefix string) (bool, uint64, error) {
	hermezDb := hermez_db.NewHermezDb(tx)

	// get highest verified batch
	highestVerifiedBatchNo, err := stages.GetStageProgress(tx, stages.L1VerificationsBatchNo)
	if err != nil {
		return false, 0, err
	}

	// get highest executed batch
	executedBlock, err := stages.GetStageProgress(tx, stages.Execution)
	if err != nil {
		return false, 0, err
	}

	executedBatch, err := hermezDb.GetBatchNoByL2Block(executedBlock)
	if err != nil && !errors.Is(err, hermez_db.ErrorNotStored) {
		return false, 0, err
	}

	downloadedBatch, err := hermezDb.GetLatestDownloadedBatchNo()
	if err != nil {
		return false, 0, err
	}

	var shortCircuitBatch, shortCircuitBlock, cycle uint64

	// this is so empty batches work
	for shortCircuitBlock == 0 {
		cycle++
		// if executed lower than verified, short curcuit up to verified
		if executedBatch < highestVerifiedBatchNo {
			if downloadedBatch < highestVerifiedBatchNo {
				shortCircuitBatch = downloadedBatch
			} else {
				shortCircuitBatch = highestVerifiedBatchNo
			}
		} else if executedBatch+cycle <= downloadedBatch { // else short circuit up to next downloaded batch
			shortCircuitBatch = executedBatch + cycle
		} else { // if we don't have at least one more full downlaoded batch, don't short circuit and just execute to latest block
			return false, 0, nil
		}

		// we've got the highest batch to execute to, now get it's highest block
		shortCircuitBlock, _, err = hermezDb.GetHighestBlockInBatch(shortCircuitBatch)
		if err != nil {
			return false, 0, err
		}
	}

	log.Info(fmt.Sprintf("[%s] Short circuit", logPrefix), "batch", shortCircuitBatch, "block", shortCircuitBlock)

	return true, shortCircuitBlock, nil
}

type ForkReader interface {
	GetForkIdBlock(forkId uint64) (uint64, bool, error)
}

type ForkConfigWriter interface {
	SetForkIdBlock(forkId chain.ForkId, blockNum uint64) error
}

type DbReader interface {
	GetHighestBlockInBatch(batchNo uint64) (uint64, bool, error)
}

func UpdateZkEVMBlockCfg(cfg ForkConfigWriter, hermezDb ForkReader, logPrefix string) error {
	var lastSetBlockNum uint64 = 0
	var foundAny bool = false

	for _, forkId := range chain.ForkIdsOrdered {
		blockNum, found, err := hermezDb.GetForkIdBlock(uint64(forkId))
		if err != nil {
			return err
		}

		if found {
			lastSetBlockNum = blockNum
			foundAny = true
		} else if !foundAny {
			log.Trace(fmt.Sprintf("[%s] No block number found for fork id %v and no previous block number set", logPrefix, forkId))
			continue
		} else {
			log.Trace(fmt.Sprintf("[%s] No block number found for fork id %v, using last set block number: %v", logPrefix, forkId, lastSetBlockNum))
		}

		if err := cfg.SetForkIdBlock(forkId, lastSetBlockNum); err != nil {
			log.Error(fmt.Sprintf("[%s] Error setting fork id %v to block %v", logPrefix, forkId, lastSetBlockNum))
			return err
		}
	}

	return nil
}

func RecoverySetBlockConfigForks(blockNum uint64, forkId uint64, cfg ForkConfigWriter, logPrefix string) error {
	for _, fork := range chain.ForkIdsOrdered {
		if uint64(fork) <= forkId {
			if err := cfg.SetForkIdBlock(fork, blockNum); err != nil {
				log.Error(fmt.Sprintf("[%s] Error setting fork id %v to block %v", logPrefix, forkId, blockNum))
				return err
			}
		}
	}

	return nil
}

func GetBatchLocalExitRootFromSCStorageForLatestBlock(batchNo uint64, db DbReader, tx kv.Tx) (libcommon.Hash, error) {
	if batchNo > 0 {
		blockNo, _, err := db.GetHighestBlockInBatch(batchNo)
		if err != nil {
			return libcommon.Hash{}, err
		}

		return GetBatchLocalExitRootFromSCStorageByBlock(blockNo, db, tx)
	}

	return libcommon.Hash{}, nil

}

func GetBatchLocalExitRootFromSCStorageByBlock(blockNumber uint64, db DbReader, tx kv.Tx) (libcommon.Hash, error) {
	if blockNumber > 0 {
		stateReader := state.NewPlainState(tx, blockNumber+1, systemcontracts.SystemContractCodeLookup["hermez"])
		defer stateReader.Close()
		rawLer, err := stateReader.ReadAccountStorage(state.GER_MANAGER_ADDRESS, 1, &state.GLOBAL_EXIT_ROOT_POS_1)
		if err != nil {
			return libcommon.Hash{}, err
		}
		return libcommon.BytesToHash(rawLer), nil
	}

	return libcommon.Hash{}, nil
}

func GenerateBatchDataFromDb(
	dbTx kv.Tx,
	hermezDb state.ReadOnlyHermezDb,
	batchBlocks []*eritypes.Block,
	forkId uint64,
) ([]byte, error) {
	lastBlockNoInPreviousBatch := uint64(0)
	firstBlockInBatch := batchBlocks[0]
	if firstBlockInBatch.NumberU64() != 0 {
		lastBlockNoInPreviousBatch = firstBlockInBatch.NumberU64() - 1
	}

	lastBlockInPreviousBatch, err := rawdb.ReadBlockByNumber(dbTx, lastBlockNoInPreviousBatch)
	if err != nil {
		return nil, err
	}

	batchBlockData := make([]BatchBlockData, 0, len(batchBlocks))
	for i := 0; i < len(batchBlocks); i++ {
		var dTs uint32
		if i == 0 {
			dTs = uint32(batchBlocks[i].Time() - lastBlockInPreviousBatch.Time())
		} else {
			dTs = uint32(batchBlocks[i].Time() - batchBlocks[i-1].Time())
		}
		iti, err := hermezDb.GetBlockL1InfoTreeIndex(batchBlocks[i].NumberU64())
		if err != nil {
			return nil, err
		}
<<<<<<< HEAD
		egTx := make(map[libcommon.Hash]uint8)
=======
		blockTxs := batchBlocks[i].Transactions()
		txData := make([]tx.BatchTxData, 0, len(blockTxs))
>>>>>>> 3d0109ad
		for _, txn := range batchBlocks[i].Transactions() {
			eg, err := hermezDb.GetEffectiveGasPricePercentage(txn.Hash())
			if err != nil {
				return nil, err
			}
			txData = append(txData, tx.BatchTxData{
				Transaction:                 txn,
				EffectiveGasPricePercentage: eg,
			})
		}
		batchBlockData = append(batchBlockData, BatchBlockData{
			L1InfoTreeIndex: uint32(iti),
			Transactions:    txData,
			ForkId:          uint16(forkId),
			DeltaTimestamp:  dTs,
		})
	}

	return CalculateBatchData(batchBlockData)
}

type BatchBlockData struct {
	L1InfoTreeIndex uint32
	Transactions    []tx.BatchTxData
	ForkId          uint16
	DeltaTimestamp  uint32
}

func CalculateBatchData(batchBlockData []BatchBlockData) (batchL2Data []byte, err error) {
	for i := 0; i < len(batchBlockData); i++ {
		bl2d, err := tx.GenerateBlockBatchL2Data(batchBlockData[i].ForkId, batchBlockData[i].DeltaTimestamp, batchBlockData[i].L1InfoTreeIndex, batchBlockData[i].Transactions)
		if err != nil {
			return nil, err
		}
		batchL2Data = append(batchL2Data, bl2d...)
	}

	return batchL2Data, err
}<|MERGE_RESOLUTION|>--- conflicted
+++ resolved
@@ -4,15 +4,9 @@
 	"errors"
 	"fmt"
 
-<<<<<<< HEAD
 	"github.com/ledgerwatch/erigon-lib/chain"
 	libcommon "github.com/ledgerwatch/erigon-lib/common"
 	"github.com/ledgerwatch/erigon-lib/kv"
-=======
-	libcommon "github.com/gateway-fm/cdk-erigon-lib/common"
-	"github.com/gateway-fm/cdk-erigon-lib/kv"
-	"github.com/ledgerwatch/erigon/chain"
->>>>>>> 3d0109ad
 	"github.com/ledgerwatch/erigon/core/rawdb"
 	"github.com/ledgerwatch/erigon/core/state"
 	"github.com/ledgerwatch/erigon/core/systemcontracts"
@@ -192,12 +186,8 @@
 		if err != nil {
 			return nil, err
 		}
-<<<<<<< HEAD
-		egTx := make(map[libcommon.Hash]uint8)
-=======
 		blockTxs := batchBlocks[i].Transactions()
 		txData := make([]tx.BatchTxData, 0, len(blockTxs))
->>>>>>> 3d0109ad
 		for _, txn := range batchBlocks[i].Transactions() {
 			eg, err := hermezDb.GetEffectiveGasPricePercentage(txn.Hash())
 			if err != nil {
