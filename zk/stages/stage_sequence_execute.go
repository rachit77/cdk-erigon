--- conflicted
+++ resolved
@@ -5,12 +5,7 @@
 	"fmt"
 	"time"
 
-<<<<<<< HEAD
 	"github.com/ledgerwatch/erigon-lib/common"
-	"github.com/ledgerwatch/erigon-lib/kv"
-=======
-	"github.com/gateway-fm/cdk-erigon-lib/common"
->>>>>>> 20b07121
 	"github.com/ledgerwatch/log/v3"
 
 	"github.com/ledgerwatch/erigon/core"
@@ -28,11 +23,8 @@
 	u stagedsync.Unwinder,
 	ctx context.Context,
 	cfg SequenceBlockCfg,
-<<<<<<< HEAD
-=======
 	historyCfg stagedsync.HistoryCfg,
 	quiet bool,
->>>>>>> 20b07121
 ) (err error) {
 	logPrefix := s.LogPrefix()
 	log.Info(fmt.Sprintf("[%s] Starting sequencing stage", logPrefix))
@@ -68,7 +60,7 @@
 	runLoopBlocks := true
 	batchContext := newBatchContext(ctx, &cfg, &historyCfg, s, sdb)
 	batchState := newBatchState(forkId, prepareBatchNumber(lastBatch, isLastBatchPariallyProcessed), !isLastBatchPariallyProcessed && cfg.zk.HasExecutors(), cfg.zk.L1SyncStartBlock > 0, cfg.txPool)
-	blockDataSizeChecker := newBlockDataChecker()
+	blockDataSizeChecker := NewBlockDataChecker(cfg.zk.ShouldCountersBeUnlimited(batchState.isL1Recovery()))
 	streamWriter := newSequencerBatchStreamWriter(batchContext, batchState, lastBatch) // using lastBatch (rather than batchState.batchNumber) is not mistake
 
 	// injected batch
@@ -77,37 +69,11 @@
 			return err
 		}
 
-<<<<<<< HEAD
-		header, parentBlock, err := prepareHeader(tx, executionAt, math.MaxUint64, math.MaxUint64, forkId, cfg.zk.AddressSequencer, cfg.chainConfig, cfg.miningConfig)
-		if err != nil {
-			return err
-		}
-
-		getHashFn := core.GetHashFn(header, getHeader)
-		blockContext := core.NewEVMBlockContext(header, getHashFn, cfg.engine, &cfg.zk.AddressSequencer)
-
-		if err = processInjectedInitialBatch(ctx, cfg, s, sdb, forkId, header, parentBlock, &blockContext, l1Recovery); err != nil {
-			return err
-		}
-
-		if err = cfg.datastreamServer.WriteWholeBatchToStream(logPrefix, tx, sdb.hermezDb.HermezDbReader, lastBatch, injectedBatchNumber); err != nil {
-			return err
-		}
-
-		if freshTx {
-			if err = tx.Commit(); err != nil {
-				return err
-			}
-		}
-
-		return nil
-=======
 		if err = cfg.datastreamServer.WriteWholeBatchToStream(logPrefix, sdb.tx, sdb.hermezDb.HermezDbReader, lastBatch, injectedBatchBatchNumber); err != nil {
 			return err
 		}
 
 		return sdb.tx.Commit()
->>>>>>> 20b07121
 	}
 
 	tryHaltSequencer(batchContext, batchState.batchNumber)
@@ -154,14 +120,10 @@
 		}
 	}
 
-<<<<<<< HEAD
-	blockDataSizeChecker := NewBlockDataChecker(cfg.zk.ShouldCountersBeUnlimited(l1Recovery))
-=======
 	batchTicker, logTicker, blockTicker := prepareTickers(batchContext.cfg)
 	defer batchTicker.Stop()
 	defer logTicker.Stop()
 	defer blockTicker.Stop()
->>>>>>> 20b07121
 
 	log.Info(fmt.Sprintf("[%s] Starting batch %d...", logPrefix, batchState.batchNumber))
 
@@ -182,20 +144,7 @@
 			return err
 		}
 
-<<<<<<< HEAD
-		log.Info(fmt.Sprintf("[%s] Starting block %d (forkid %v)...", logPrefix, blockNumber, forkId))
-
-		lastStartedBn = blockNumber
-
-		addedTransactions := []types.Transaction{}
-		addedReceipts := []*types.Receipt{}
-		effectiveGases = []uint8{}
-		addedExecutionResults := []*core.ExecutionResult{}
-
-		header, parentBlock, err = prepareHeader(tx, blockNumber-1, deltaTimestamp, limboHeaderTimestamp, forkId, nextBatchData.Coinbase, cfg.chainConfig, cfg.miningConfig)
-=======
-		header, parentBlock, err := prepareHeader(sdb.tx, blockNumber-1, batchState.blockState.getDeltaTimestamp(), batchState.getBlockHeaderForcedTimestamp(), batchState.forkId, batchState.getCoinbase(&cfg))
->>>>>>> 20b07121
+		header, parentBlock, err := prepareHeader(sdb.tx, blockNumber-1, batchState.blockState.getDeltaTimestamp(), batchState.getBlockHeaderForcedTimestamp(), batchState.forkId, batchState.getCoinbase(&cfg), cfg.chainConfig, cfg.miningConfig)
 		if err != nil {
 			return err
 		}
@@ -222,14 +171,9 @@
 		}
 
 		ibs := state.New(sdb.stateReader)
-<<<<<<< HEAD
-		getHashFn := core.GetHashFn(header, getHeader)
+		getHashFn := core.GetHashFn(header, func(hash common.Hash, number uint64) *types.Header { return rawdb.ReadHeader(sdb.tx, hash, number) })
 		blockContext := core.NewEVMBlockContext(header, getHashFn, cfg.engine, &cfg.zk.AddressSequencer)
-=======
-		getHashFn := core.GetHashFn(header, func(hash common.Hash, number uint64) *types.Header { return rawdb.ReadHeader(sdb.tx, hash, number) })
-		blockContext := core.NewEVMBlockContext(header, getHashFn, cfg.engine, &cfg.zk.AddressSequencer, parentBlock.ExcessDataGas())
 		batchState.blockState.builtBlockElements.resetBlockBuildingArrays()
->>>>>>> 20b07121
 
 		parentRoot := parentBlock.Root()
 		if err = handleStateForNewBlockStarting(batchContext, ibs, blockNumber, batchState.batchNumber, header.Time, &parentRoot, l1TreeUpdate, shouldWriteGerToContract); err != nil {
