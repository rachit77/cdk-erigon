--- conflicted
+++ resolved
@@ -21,7 +21,6 @@
 	"encoding/json"
 	"fmt"
 	"math/big"
-	"os"
 	"path"
 
 	"github.com/ledgerwatch/erigon-lib/chain"
@@ -30,12 +29,6 @@
 	"github.com/ledgerwatch/erigon/polygon/bor/borcfg"
 
 	"github.com/ledgerwatch/erigon/common/paths"
-<<<<<<< HEAD
-=======
-	"github.com/ledgerwatch/erigon/params/networkname"
-	"os"
-	"github.com/ledgerwatch/erigon/zk/zkchainconfig"
->>>>>>> f0a5af47
 )
 
 //go:embed chainspecs
@@ -226,33 +219,6 @@
 }
 
 const cliquePath = "clique"
-
-func DynamicChainConfig(ch string) *chain.Config {
-	homeDir, err := os.UserHomeDir()
-	if err != nil {
-		panic(err)
-	}
-
-	basePath := path.Join(homeDir, "dynamic-configs")
-	filename := path.Join(basePath, ch+"-chainspec.json")
-
-	f, err := os.Open(filename)
-	if err != nil {
-		panic(fmt.Sprintf("could not open chainspec for %s: %v", filename, err))
-	}
-	defer f.Close()
-	decoder := json.NewDecoder(f)
-	spec := &chain.Config{}
-	err = decoder.Decode(&spec)
-	if err != nil {
-		panic(fmt.Sprintf("could not parse chainspec for %s: %v", filename, err))
-	}
-
-	chainId := spec.ChainID.Uint64()
-	zkchainconfig.SetDynamicChainDetails(chainId, spec.ChainName)
-
-	return spec
-}
 
 func NewSnapshotConfig(checkpointInterval uint64, inmemorySnapshots int, inmemorySignatures int, inmemory bool, dbPath string) *ConsensusSnapshotConfig {
 	if len(dbPath) == 0 {
@@ -311,7 +277,7 @@
 	case networkname.XLayerMainnetChainName:
 		return XLayerMainnetChainConfig
 	default:
-		return DynamicChainConfig(chain)
+		return nil
 	}
 }
 
