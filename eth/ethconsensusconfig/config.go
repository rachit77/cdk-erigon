--- conflicted
+++ resolved
@@ -7,14 +7,8 @@
 	"github.com/davecgh/go-spew/spew"
 	"github.com/ledgerwatch/log/v3"
 
-<<<<<<< HEAD
-	erigonchain "github.com/gateway-fm/cdk-erigon-lib/chain"
-	"github.com/gateway-fm/cdk-erigon-lib/kv"
-	"github.com/ledgerwatch/erigon/chain"
-=======
 	"github.com/ledgerwatch/erigon-lib/chain"
 	"github.com/ledgerwatch/erigon/polygon/bor/borcfg"
->>>>>>> fcad3a03
 
 	"github.com/ledgerwatch/erigon-lib/kv"
 	"github.com/ledgerwatch/erigon/consensus"
@@ -84,7 +78,7 @@
 
 			eng = clique.New(chainConfig, consensusCfg, db, logger)
 		}
-	case *erigonchain.AuRaConfig:
+	case *chain.AuRaConfig:
 		if chainConfig.Aura != nil {
 			var err error
 			var db kv.RwDB
@@ -100,11 +94,7 @@
 				panic(err)
 			}
 		}
-<<<<<<< HEAD
-	case *erigonchain.BorConfig:
-=======
 	case *borcfg.BorConfig:
->>>>>>> fcad3a03
 		// If Matic bor consensus is requested, set it up
 		// In order to pass the ethereum transaction tests, we need to set the burn contract which is in the bor config
 		// Then, bor != nil will also be enabled for ethash and clique. Only enable Bor for real if there is a validator contract present.
