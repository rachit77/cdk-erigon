--- conflicted
+++ resolved
@@ -7,24 +7,12 @@
 	"encoding/hex"
 	"errors"
 	"fmt"
-	"github.com/ledgerwatch/erigon-lib/kv/dbutils"
 	"runtime"
 	"time"
 
-<<<<<<< HEAD
-	libcommon "github.com/gateway-fm/cdk-erigon-lib/common"
-	"github.com/gateway-fm/cdk-erigon-lib/common/datadir"
-	"github.com/gateway-fm/cdk-erigon-lib/common/dbg"
-	"github.com/gateway-fm/cdk-erigon-lib/common/hexutility"
-	"github.com/gateway-fm/cdk-erigon-lib/common/length"
-	"github.com/gateway-fm/cdk-erigon-lib/etl"
-	"github.com/gateway-fm/cdk-erigon-lib/kv"
-	"github.com/gateway-fm/cdk-erigon-lib/kv/order"
-	"github.com/gateway-fm/cdk-erigon-lib/kv/rawdbv3"
-	"github.com/gateway-fm/cdk-erigon-lib/kv/temporal/historyv2"
-	"github.com/gateway-fm/cdk-erigon-lib/state"
-	"github.com/ledgerwatch/erigon/core/state/temporal"
-=======
+	"github.com/ledgerwatch/erigon-lib/kv/dbutils"
+	"github.com/ledgerwatch/erigon-lib/state"
+
 	libcommon "github.com/ledgerwatch/erigon-lib/common"
 	"github.com/ledgerwatch/erigon-lib/common/datadir"
 	"github.com/ledgerwatch/erigon-lib/common/dbg"
@@ -35,7 +23,6 @@
 	"github.com/ledgerwatch/erigon-lib/kv/order"
 	"github.com/ledgerwatch/erigon-lib/kv/rawdbv3"
 	"github.com/ledgerwatch/erigon-lib/kv/temporal/historyv2"
->>>>>>> fcad3a03
 	"github.com/ledgerwatch/log/v3"
 	"golang.org/x/sync/errgroup"
 
@@ -49,36 +36,20 @@
 	dirs datadir.Dirs
 
 	historyV3 bool
-<<<<<<< HEAD
-	agg       *state.AggregatorV3
-	quiet     bool
-}
-
-func (h *HashStateCfg) SetQuiet(quiet bool) {
-	h.quiet = quiet
-=======
->>>>>>> fcad3a03
-}
-
-func StageHashStateCfg(db kv.RwDB, dirs datadir.Dirs, historyV3 bool) HashStateCfg {
+
+	agg *state.AggregatorV3
+}
+
+func StageHashStateCfg(db kv.RwDB, dirs datadir.Dirs, historyV3 bool, agg *state.AggregatorV3) HashStateCfg {
 	return HashStateCfg{
 		db:        db,
 		dirs:      dirs,
 		historyV3: historyV3,
-	}
-}
-
-<<<<<<< HEAD
-func SpawnHashStateStage(s *StageState, tx kv.RwTx, cfg HashStateCfg, ctx context.Context, quiet bool) error {
-	logPrefix := s.LogPrefix()
-	if !quiet {
-		log.Info(fmt.Sprintf("[%s] Started", logPrefix))
-		defer log.Info(fmt.Sprintf("[%s] Finished", logPrefix))
-	}
-
-=======
+		agg:       agg,
+	}
+}
+
 func SpawnHashStateStage(s *StageState, tx kv.RwTx, cfg HashStateCfg, ctx context.Context, logger log.Logger) error {
->>>>>>> fcad3a03
 	useExternalTx := tx != nil
 	if !useExternalTx {
 		var err error
@@ -94,12 +65,11 @@
 		return err
 	}
 
+	logPrefix := s.LogPrefix()
 	if s.BlockNumber == to {
 		// we already did hash check for this block
 		// we don't do the obvious `if s.BlockNumber > to` to support reorgs more naturally
-		if !quiet {
-			log.Info(fmt.Sprintf("[%s] Nothing new to process", logPrefix))
-		}
+		log.Info(fmt.Sprintf("[%s] Nothing new to process", logPrefix))
 		return nil
 	}
 	if s.BlockNumber > to { // Erigon will self-heal (download missed blocks) eventually
@@ -162,24 +132,13 @@
 	// and recomputes the state root from scratch
 	prom := NewPromoter(tx, cfg.dirs, ctx, logger)
 	if cfg.historyV3 {
-<<<<<<< HEAD
-		cfg.agg.SetTx(tx)
-		if err := prom.UnwindOnHistoryV3(logPrefix, cfg.agg, s.BlockNumber, u.UnwindPoint, false, true, cfg.quiet); err != nil {
-			return err
-		}
-		if err := prom.UnwindOnHistoryV3(logPrefix, cfg.agg, s.BlockNumber, u.UnwindPoint, false, false, cfg.quiet); err != nil {
-			return err
-		}
-		if err := prom.UnwindOnHistoryV3(logPrefix, cfg.agg, s.BlockNumber, u.UnwindPoint, true, false, cfg.quiet); err != nil {
-=======
-		if err := prom.UnwindOnHistoryV3(logPrefix, s.BlockNumber, u.UnwindPoint, false, true); err != nil {
-			return err
-		}
-		if err := prom.UnwindOnHistoryV3(logPrefix, s.BlockNumber, u.UnwindPoint, false, false); err != nil {
-			return err
-		}
-		if err := prom.UnwindOnHistoryV3(logPrefix, s.BlockNumber, u.UnwindPoint, true, false); err != nil {
->>>>>>> fcad3a03
+		if err := prom.UnwindOnHistoryV3(logPrefix, cfg.agg, s.BlockNumber, u.UnwindPoint, false, true); err != nil {
+			return err
+		}
+		if err := prom.UnwindOnHistoryV3(logPrefix, cfg.agg, s.BlockNumber, u.UnwindPoint, false, false); err != nil {
+			return err
+		}
+		if err := prom.UnwindOnHistoryV3(logPrefix, cfg.agg, s.BlockNumber, u.UnwindPoint, true, false); err != nil {
 			return err
 		}
 		return nil
@@ -763,15 +722,8 @@
 	return nil
 }
 
-<<<<<<< HEAD
-func (p *Promoter) UnwindOnHistoryV3(logPrefix string, agg *state.AggregatorV3, unwindFrom, unwindTo uint64, storage, codes bool, quiet bool) error {
-	if !quiet {
-		log.Info(fmt.Sprintf("[%s] Unwinding started", logPrefix), "from", unwindFrom, "to", unwindTo, "storage", storage, "codes", codes)
-	}
-=======
-func (p *Promoter) UnwindOnHistoryV3(logPrefix string, unwindFrom, unwindTo uint64, storage, codes bool) error {
+func (p *Promoter) UnwindOnHistoryV3(logPrefix string, agg *state.AggregatorV3, unwindFrom, unwindTo uint64, storage, codes bool) error {
 	p.logger.Info(fmt.Sprintf("[%s] Unwinding started", logPrefix), "from", unwindFrom, "to", unwindTo, "storage", storage, "codes", codes)
->>>>>>> fcad3a03
 
 	txnFrom, err := rawdbv3.TxNums.Min(p.tx, unwindTo+1)
 	if err != nil {
