--- conflicted
+++ resolved
@@ -502,11 +502,7 @@
 
 	if err = stage.Forward(firstCycle, badBlockUnwind, stageState, s, txc, s.logger); err != nil {
 		wrappedError := fmt.Errorf("[%s] %w", s.LogPrefix(), err)
-<<<<<<< HEAD
-		s.logger.Debug("Error while executing stage", "err", wrappedError)
-=======
 		log.Error("Error while executing stage", "err", wrappedError)
->>>>>>> ff7f3512
 		return wrappedError
 	}
 
